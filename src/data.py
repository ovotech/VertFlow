"""
Copyright 2022 OVO Energy Ltd

Licensed under the Apache License, Version 2.0 (the "License");
you may not use this file except in compliance with the License.
You may obtain a copy of the License at

   http://www.apache.org/licenses/LICENSE-2.0

Unless required by applicable law or agreed to in writing, software
distributed under the License is distributed on an "AS IS" BASIS,
WITHOUT WARRANTIES OR CONDITIONS OF ANY KIND, either express or implied.
See the License for the specific language governing permissions and
limitations under the License.
"""
import logging
from datetime import timedelta
from json import loads
from time import sleep
from typing import Sequence, Optional, List, Dict, Union

from VertFlow.constants import ALL_CLOUD_RUN_REGIONS

import requests_cache
from geocoder import ip, distance

logging.getLogger("geocoder").setLevel(logging.WARNING)
logging.getLogger("requests_cache").setLevel(logging.WARNING)
logging.getLogger("googleapiclient").setLevel(logging.WARNING)


class Geolocation:
    @classmethod
    def here(cls) -> Dict[str, float]:
        geolocation = ip("me").latlng
        return {"lat": geolocation[0], "lon": geolocation[1]}

    @classmethod
    def of(cls, location_name) -> Dict[str, float]:
        try:
            geojson = osm(location_name).geojson["features"][0]["properties"]
            return {"lat": geojson["lat"], "lon": geojson["lng"]}
        except IndexError:
            raise LookupError(f"Could not geolocate {location_name}.")


class CloudRunRegionsClient:
    @classmethod
    def list(cls, project_id) -> List[Dict[str, str]]:
        client = build("run", "v1")
        return (
            client.projects()
            .locations()
            .list(name=f"projects/{project_id}")
            .execute()["locations"]
        )


class CloudRunRegions:

    def __init__(self, project_id: str, co2_signal_api_key: str) -> None:
        """
        Location and carbon intensity data for regions supported by Google Cloud Run.
        :param project_id: The GCP project to connect to.
        :param co2_signal_api_key: The auth token for the CO2 Signal API from which to obtain carbon intensity data.
        """
        self.project_id = project_id
        self.co2_signal_api_key = co2_signal_api_key

<<<<<<< HEAD
        self.all = self.__get_all_regions()

    def __get_all_regions(self) -> List[Dict[str, Union[str, float]]]:

        raw = CloudRunRegionsClient.list(self.project_id)

        all_regions: List[Dict[str, Union[str, float]]] = []
        for region in raw:
            try:
                geolocation = Geolocation.of(region["displayName"])
                all_regions.append(
                    {
                        "id": str(region["locationId"]),
                        "name": str(region["displayName"]),
                        "lat": float(geolocation["lat"]),
                        "lon": float(geolocation["lon"]),
                    }
                )
            except LookupError:  # Isolated to a single location. Other types should throw loudly.
                logging.warning(
                    f"Could not get geolocation data for region {region['locationId']}"
                )

        return all_regions
=======
        self.__all = ALL_CLOUD_RUN_REGIONS
>>>>>>> 63f254c0

    @property
    def closest(self) -> Dict[str, Union[str, float, int]]:
        """
        Return the Google Cloud region closest to this machine.
        :return: A dictionary of data about the closest region.
        """
        here = Geolocation.here()

        distances_from_here = [
            {
                **region,
                **{
                    "distance_from_current_location": int(
                        distance(
                            (here["lat"], here["lon"]), (region["lat"], region["lon"])
                        )
                    )
                },
            }
            for region in self.all
        ]

        closest = min(
            distances_from_here, key=lambda x: x["distance_from_current_location"]
        )

        return {
            **closest,
            **{"carbon_intensity": self._carbon_intensity(str(closest["id"]))},
        }

    def greenest(
            self, candidate_regions: Optional[Sequence[str]] = None
    ) -> Dict[str, Union[str, float, int]]:
        """
        Return the Google Cloud region with the lowest carbon intensity now.
        :param candidate_regions: A sequence of region IDs from which to select the greenest, or None to select from all
        regions.
        :return: A dictionary of data about the greenest region.
        """

        if candidate_regions:
            assert set(candidate_regions).issubset(
                {region["id"] for region in self.all}
            ), f"Invalid region(s) provided. Allowed Cloud Run regions: {self.all}"
            regions = [
                region for region in self.all if region["id"] in candidate_regions
            ]

        else:
            regions = self.all

        carbon_intensity_for_candidate_regions: List[
            Dict[str, Union[str, float, int]]
        ] = []

        for region in regions:
            try:
                carbon_intensity_for_candidate_regions.append(
                    {
                        **region,
                        **{
                            "carbon_intensity": self._carbon_intensity(str(region["id"]))
                        },
                    }
                )
            except LookupError:  # Skip over errors for individual regions.
                logging.warning(
                    f"Could not get carbon intensity data for region {region['id']}, so it was skipped."
                )

        if (
                carbon_intensity_for_candidate_regions == []
        ):  # If all regions failed, throw now.
            raise LookupError(f"Could not get carbon intensity data for any region.")

        return min(
            carbon_intensity_for_candidate_regions, key=lambda x: x["carbon_intensity"]
        )

    def _carbon_intensity(self, region: str) -> int:
        """
        Return the carbon intensity of a Google Cloud Region with a given ID, using data from CO2 Signal API.
        Uses locally-cached API data where possible, to prevent hitting rate limits.
        :param region: The ID of the region.
        :return: The carbon intensity (in gCO2eq/kWh)
        """
        sleep(1)  # To avoid API rate limits.
        region_obj = [r for r in self.all if region == r["id"]][0]

        try:
            session = requests_cache.CachedSession(
                "co2_signal_cache", expire_after=timedelta(hours=1)
            )
            request = session.get(
                f"https://api.co2signal.com/v1/latest?lon={region_obj['lon']}&lat={region_obj['lat']}",
                headers={"auth-token": self.co2_signal_api_key},
            )
            assert (
                    request.status_code == 200
            ), f"Got bad response code {request.status_code} from CO2 Signal API."
        except Exception as e:
            raise ConnectionError(
                f"Failed to get carbon intensity data from CO2 Signal. Check your internet connection and API key.\n{repr(e)}"
            )
        response = loads(request.content)

        if "carbonIntensity" not in response["data"].keys():
            raise LookupError(
                f"Carbon intensity data not available from CO2 Signal for region {region}."
            )
        return int(response["data"]["carbonIntensity"])<|MERGE_RESOLUTION|>--- conflicted
+++ resolved
@@ -19,10 +19,10 @@
 from time import sleep
 from typing import Sequence, Optional, List, Dict, Union
 
-from VertFlow.constants import ALL_CLOUD_RUN_REGIONS
+from src.constants import ALL_CLOUD_RUN_REGIONS
 
 import requests_cache
-from geocoder import ip, distance
+from geocoder import ip, distance, osm
 
 logging.getLogger("geocoder").setLevel(logging.WARNING)
 logging.getLogger("requests_cache").setLevel(logging.WARNING)
@@ -44,18 +44,6 @@
             raise LookupError(f"Could not geolocate {location_name}.")
 
 
-class CloudRunRegionsClient:
-    @classmethod
-    def list(cls, project_id) -> List[Dict[str, str]]:
-        client = build("run", "v1")
-        return (
-            client.projects()
-            .locations()
-            .list(name=f"projects/{project_id}")
-            .execute()["locations"]
-        )
-
-
 class CloudRunRegions:
 
     def __init__(self, project_id: str, co2_signal_api_key: str) -> None:
@@ -66,35 +54,7 @@
         """
         self.project_id = project_id
         self.co2_signal_api_key = co2_signal_api_key
-
-<<<<<<< HEAD
-        self.all = self.__get_all_regions()
-
-    def __get_all_regions(self) -> List[Dict[str, Union[str, float]]]:
-
-        raw = CloudRunRegionsClient.list(self.project_id)
-
-        all_regions: List[Dict[str, Union[str, float]]] = []
-        for region in raw:
-            try:
-                geolocation = Geolocation.of(region["displayName"])
-                all_regions.append(
-                    {
-                        "id": str(region["locationId"]),
-                        "name": str(region["displayName"]),
-                        "lat": float(geolocation["lat"]),
-                        "lon": float(geolocation["lon"]),
-                    }
-                )
-            except LookupError:  # Isolated to a single location. Other types should throw loudly.
-                logging.warning(
-                    f"Could not get geolocation data for region {region['locationId']}"
-                )
-
-        return all_regions
-=======
-        self.__all = ALL_CLOUD_RUN_REGIONS
->>>>>>> 63f254c0
+        self.all = ALL_CLOUD_RUN_REGIONS
 
     @property
     def closest(self) -> Dict[str, Union[str, float, int]]:
